import os
import json
import logging
from typing import Optional, ClassVar, Dict, Any, List
import boto3
import numpy as np
from dotenv import load_dotenv
from botocore.exceptions import ClientError

load_dotenv('.secrets')

class RetrieveError(Exception):
<<<<<<< HEAD
    """Custom exception for errors returned during the retrieval process"""
    
    def __init__(self, message: str):
        self.message = message

class TitanRetriever:
    """
    Singleton class for retrieving similar embeddings using AWS Bedrock.
    Ensures only one instance is created to maintain a single AWS connection.
    """
    # Singleton instance and initialization flag
    _instance: ClassVar[Optional['TitanRetriever']] = None
    _initialized: ClassVar[bool] = False
    
    # Class-level logger
    logger = logging.getLogger(__name__)

    def __new__(cls, *args, **kwargs) -> 'TitanRetriever':
        """
        Create a new instance of TitanRetriever if one doesn't exist.
        Returns the existing instance otherwise.
        """
        if cls._instance is None:
            cls._instance = super().__new__(cls)
        return cls._instance

    def __init__(self,
                 aws_access_key_id: Optional[str] = None,
                 aws_secret_access_key: Optional[str] = None,
                 aws_session_token: Optional[str] = None,
                 aws_region: Optional[str] = None) -> None:
        """
        Initialize the TitanRetriever with AWS credentials.
        Only runs once even if multiple instances are created.
        
        Args:
            aws_access_key_id (str, optional): AWS Access Key ID
            aws_secret_access_key (str, optional): AWS Secret Access Key
            aws_session_token (str, optional): AWS Session Token
            aws_region (str, optional): AWS Default Region
        """
        # Skip initialization if already initialized
        if TitanRetriever._initialized:
            return
            
        # Use provided credentials or fall back to environment variables
        self.aws_access_key_id = aws_access_key_id or os.getenv("AWS_ACCESS_KEY_ID")
        self.aws_secret_access_key = aws_secret_access_key or os.getenv("AWS_SECRET_ACCESS_KEY")
        self.aws_session_token = aws_session_token or os.getenv("AWS_SESSION_TOKEN")
        self.aws_region = aws_region or os.getenv("AWS_DEFAULT_REGION")
        
        # Initialize Bedrock client
        self.bedrock = self._initialize_client()
        self.logger.info("TitanRetriever initialized.")
        
        TitanRetriever._initialized = True
        
    def _initialize_client(self) -> boto3.client:
        """Initialize and return the Bedrock Runtime client."""
        return boto3.client(
            service_name='bedrock-runtime',
            aws_access_key_id=self.aws_access_key_id,
            aws_secret_access_key=self.aws_secret_access_key,
            aws_session_token=self.aws_session_token,
            region_name=self.aws_region
=======
    """Custom exception for errors during the retrieval process."""
    def __init__(self, message):
        self.message = message

class TitanRetriever:
    """Retriever class for handling embedding queries."""
    logger = logging.getLogger(__name__)

    def __init__(self, aws_access_key_id, aws_secret_access_key, aws_session_token, aws_region):
        """Initialize the TitanRetriever with AWS credentials."""
        self.dynamodb = boto3.client(
            service_name='dynamodb',
            aws_access_key_id=aws_access_key_id,
            aws_secret_access_key=aws_secret_access_key,
            aws_session_token=aws_session_token,
            region_name=aws_region
>>>>>>> 1020dd62
        )

<<<<<<< HEAD
    def retrieve_embedding(self, query_embedding: List[float], top_k: int = 5) -> List[Dict[str, Any]]:
        """
        Retrieve the top K similar embeddings from the vector database based on the query embedding.
        
        Args:
            query_embedding (List[float]): The embedding vector for the query
            top_k (int): The number of similar embeddings to retrieve
            
        Returns:
            List[Dict[str, Any]]: A list of retrieved embeddings and their corresponding texts
            
        Raises:
            RetrieveError: If retrieval process fails
        """
        self.logger.info("Retrieving top %d embeddings similar to the query.", top_k)
        
        try:
            # Example: Query the vector database for similar embeddings
            # Replace this with actual logic to query your vector database
            # results = db_client.query_similar({"embedding": query_embedding}, top_k=top_k)
            results = [
                {"text": "Sample text 1", "embedding": [0.1, 0.2, 0.3]},
                {"text": "Sample text 2", "embedding": [0.2, 0.1, 0.4]},
                # Add more mock results as needed
            ]
            
            return results[:top_k]
            
=======
    def calculate_similarity(self, vec1, vec2):
        """Calculate cosine similarity between two vectors."""
        vec1 = np.array(vec1)
        vec2 = np.array(vec2)
        return np.dot(vec1, vec2) / (np.linalg.norm(vec1) * np.linalg.norm(vec2))

    def retrieve_embedding(self, query_embedding, top_k=5):
        """Retrieve the top K similar embeddings from the Titan_EmbedderRetriever_Vector_DB."""
        self.logger.info("Retrieving top %d embeddings similar to the query.", top_k)

        try:
            # Instead of 'self.bedrock.query', we use the DynamoDB client to scan or query
            results = self.dynamodb.scan(
                TableName='Titan_EmbedderRetriever_Vector_DB',
                Limit=top_k
            )

            items = results.get('Items', [])
            retrieved_items = []
            for item in items:
                embedding = item['embedding']['L']  # Assuming embedding is stored as a list
                retrieved_items.append({
                    "text": item['text']['S'],  # Assuming text is stored as a string
                    "embedding": [float(val['N']) for val in embedding]  # Convert from DynamoDB format
                })

            # Optionally implement your similarity logic here to filter and return the top_k results
            # For example: Sort retrieved_items based on similarity (not implemented here)
            return retrieved_items[:top_k]

        except ClientError as e:
            self.logger.error("Error retrieving embeddings from database: %s", e.response['Error']['Message'])
            raise RetrieveError("Database error: " + e.response['Error']['Message'])

>>>>>>> 1020dd62
        except Exception as e:
            self.logger.error("Error retrieving embeddings: %s", str(e))
            raise RetrieveError("Error retrieving embeddings: " + str(e))

<<<<<<< HEAD
    @classmethod
    def get_instance(cls,
                    aws_access_key_id: Optional[str] = None,
                    aws_secret_access_key: Optional[str] = None,
                    aws_session_token: Optional[str] = None,
                    aws_region: Optional[str] = None) -> 'TitanRetriever':
        """
        Get the singleton instance of the TitanRetriever.
        Creates a new instance if one doesn't exist.
        
        Args:
            aws_access_key_id (str, optional): AWS Access Key ID
            aws_secret_access_key (str, optional): AWS Secret Access Key
            aws_session_token (str, optional): AWS Session Token
            aws_region (str, optional): AWS Default Region
            
        Returns:
            TitanRetriever: The singleton instance
        """
        if cls._instance is None:
            cls._instance = TitanRetriever(
                aws_access_key_id=aws_access_key_id,
                aws_secret_access_key=aws_secret_access_key,
                aws_session_token=aws_session_token,
                aws_region=aws_region
            )
        return cls._instance

    def __getstate__(self) -> dict:
        """Customize object serialization to maintain singleton pattern."""
        return self.__dict__

    def __setstate__(self, state: dict) -> None:
        """Customize object deserialization to maintain singleton pattern."""
        self.__dict__ = state
        
=======
>>>>>>> 1020dd62
def main():
    """Entrypoint for the TitanRetriever example."""
    logging.basicConfig(level=logging.INFO)

    aws_access_key_id = os.getenv("AWS_ACCESS_KEY_ID")
    aws_secret_access_key = os.getenv("AWS_SECRET_ACCESS_KEY")
    aws_session_token = os.getenv("AWS_SESSION_TOKEN")
    aws_region = os.getenv("AWS_DEFAULT_REGION")

    retriever = TitanRetriever(
        aws_access_key_id=aws_access_key_id,
        aws_secret_access_key=aws_secret_access_key,
        aws_session_token=aws_session_token,
        aws_region=aws_region
    )

    query_embedding = [0.1, 0.2, 0.3]  # Replace with an actual embedding vector

    try:
        results = retriever.retrieve_embedding(query_embedding, top_k=3)
        print("Retrieved similar embeddings:")
        for result in results:
            print(f"Text: {result['text']}, Embedding: {result['embedding']}")

    except RetrieveError as err:
        TitanRetriever.logger.error(err.message)
        print(err.message)

    else:
        print("Finished retrieving similar embeddings.")

if __name__ == "__main__":
    main()<|MERGE_RESOLUTION|>--- conflicted
+++ resolved
@@ -10,7 +10,6 @@
 load_dotenv('.secrets')
 
 class RetrieveError(Exception):
-<<<<<<< HEAD
     """Custom exception for errors returned during the retrieval process"""
     
     def __init__(self, message: str):
@@ -64,6 +63,23 @@
         
         # Initialize Bedrock client
         self.bedrock = self._initialize_client()
+    """Custom exception for errors during the retrieval process."""
+    def __init__(self, message):
+        self.message = message
+
+class TitanRetriever:
+    """Retriever class for handling embedding queries."""
+    logger = logging.getLogger(__name__)
+
+    def __init__(self, aws_access_key_id, aws_secret_access_key, aws_session_token, aws_region):
+        """Initialize the TitanRetriever with AWS credentials."""
+        self.dynamodb = boto3.client(
+            service_name='dynamodb',
+            aws_access_key_id=aws_access_key_id,
+            aws_secret_access_key=aws_secret_access_key,
+            aws_session_token=aws_session_token,
+            region_name=aws_region
+        )
         self.logger.info("TitanRetriever initialized.")
         
         TitanRetriever._initialized = True
@@ -76,27 +92,8 @@
             aws_secret_access_key=self.aws_secret_access_key,
             aws_session_token=self.aws_session_token,
             region_name=self.aws_region
-=======
-    """Custom exception for errors during the retrieval process."""
-    def __init__(self, message):
-        self.message = message
-
-class TitanRetriever:
-    """Retriever class for handling embedding queries."""
-    logger = logging.getLogger(__name__)
-
-    def __init__(self, aws_access_key_id, aws_secret_access_key, aws_session_token, aws_region):
-        """Initialize the TitanRetriever with AWS credentials."""
-        self.dynamodb = boto3.client(
-            service_name='dynamodb',
-            aws_access_key_id=aws_access_key_id,
-            aws_secret_access_key=aws_secret_access_key,
-            aws_session_token=aws_session_token,
-            region_name=aws_region
->>>>>>> 1020dd62
         )
 
-<<<<<<< HEAD
     def retrieve_embedding(self, query_embedding: List[float], top_k: int = 5) -> List[Dict[str, Any]]:
         """
         Retrieve the top K similar embeddings from the vector database based on the query embedding.
@@ -125,7 +122,6 @@
             
             return results[:top_k]
             
-=======
     def calculate_similarity(self, vec1, vec2):
         """Calculate cosine similarity between two vectors."""
         vec1 = np.array(vec1)
@@ -160,12 +156,10 @@
             self.logger.error("Error retrieving embeddings from database: %s", e.response['Error']['Message'])
             raise RetrieveError("Database error: " + e.response['Error']['Message'])
 
->>>>>>> 1020dd62
         except Exception as e:
             self.logger.error("Error retrieving embeddings: %s", str(e))
             raise RetrieveError("Error retrieving embeddings: " + str(e))
 
-<<<<<<< HEAD
     @classmethod
     def get_instance(cls,
                     aws_access_key_id: Optional[str] = None,
@@ -202,8 +196,6 @@
         """Customize object deserialization to maintain singleton pattern."""
         self.__dict__ = state
         
-=======
->>>>>>> 1020dd62
 def main():
     """Entrypoint for the TitanRetriever example."""
     logging.basicConfig(level=logging.INFO)
